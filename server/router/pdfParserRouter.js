const express = require("express");
const router = express.Router();
const multer = require("multer");
const path = require("path");
const fs = require("fs");
const pdf = require("pdf-parse");
const jwt = require("jsonwebtoken"); // Add JWT for token verification
const OpenAI = require("openai");
const Mentor = require("../models/mentorSchema");
const Learner = require("../models/learnerSchema");

// Initialize OpenAI
const openai = new OpenAI({
<<<<<<< HEAD
  apiKey: process.env.OPEN_AI,
=======
  apiKey:
    "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",
>>>>>>> e51d78df
});

// Middleware to authenticate and extract user info from bearer token
const authenticateToken = async (req, res, next) => {
  const authHeader = req.headers["authorization"];
  const token = authHeader && authHeader.split(" ")[1]; // Bearer TOKEN

  if (!token) {
    return res.status(401).json({
      error: "Access token is required",
    });
  }

  try {
    // Verify the JWT token
    const decoded = jwt.verify(token, process.env.SECRET_KEY);

    // Try to find the user as a mentor first
    let user = await Mentor.findOne({
      _id: decoded._id,
      "tokens.token": token,
    });

    if (user) {
      req.user = {
        id: user._id,
        name: `${user.firstName} ${user.lastName}`,
        profileType: "MENTOR",
        email: user.email,
      };
      req.mentor = user;
    } else {
      // Try to find the user as a learner
      user = await Learner.findOne({
        _id: decoded._id,
        "tokens.token": token,
      });

      if (user) {
        req.user = {
          id: user._id,
          name: `${user.firstName} ${user.lastName}`,
          profileType: "LEARNER",
          email: user.email,
        };
        req.learner = user;
      } else {
        return res.status(401).json({
          error: "User not found",
        });
      }
    }

    next();
  } catch (error) {
    console.error("Token verification failed:", error);
    return res.status(403).json({
      error: "Invalid or expired token",
    });
  }
};

// Storage configuration for resume uploads
const storage = multer.diskStorage({
  destination: function (req, file, cb) {
    const uploadPath = "uploads/resume";

    // Create directory if it doesn't exist
    if (!fs.existsSync(uploadPath)) {
      fs.mkdirSync(uploadPath, { recursive: true });
    }

    cb(null, uploadPath);
  },
  filename: function (req, file, cb) {
    // Generate unique filename with timestamp and user ID
    const uniqueName = `${req.user?.id || "unknown"}-${Date.now()}-${
      file.originalname
    }`;
    cb(null, uniqueName);
  },
});

// File filter configuration for PDF files with enhanced validation
const fileFilter = (req, file, cb) => {
  const allowedMimeTypes = ["application/pdf"];
  const fileTypes = /pdf/;
  const extname = fileTypes.test(path.extname(file.originalname).toLowerCase());
  const mimetype = allowedMimeTypes.includes(file.mimetype);

  // Check basic file type
  if (!extname || !mimetype) {
    cb(new Error("Error: Only PDF files are allowed for resume upload!"));
    return;
  }

  // Check file size (10MB limit)
  if (file.size > 10 * 1024 * 1024) {
    cb(new Error("Error: File size must be less than 10MB"));
    return;
  }

  // Check for empty files
  if (file.size === 0) {
    cb(new Error("Error: File appears to be empty"));
    return;
  }

  cb(null, true);
};

// Multer configuration for resume uploads
const uploadResume = multer({
  storage: storage,
  fileFilter: fileFilter,
  limits: {
    fileSize: 1024 * 1024 * 5, // 5MB limit for PDF files
  },
});

// Helper function to parse PDF and extract text
const parsePDF = async (filePath) => {
  try {
    // Check if file exists and is readable
    if (!fs.existsSync(filePath)) {
      throw new Error("PDF file not found");
    }
    
    const stats = fs.statSync(filePath);
    if (stats.size === 0) {
      throw new Error("PDF file is empty");
    }
    
    if (stats.size > 10 * 1024 * 1024) { // 10MB limit
      throw new Error("PDF file is too large (max 10MB)");
    }
    
    const dataBuffer = fs.readFileSync(filePath);
    
    // Check if the file starts with PDF header
    const pdfHeader = dataBuffer.slice(0, 4).toString();
    if (pdfHeader !== '%PDF') {
      throw new Error("Invalid PDF format - file does not appear to be a valid PDF");
    }
    
    // Parse PDF with error handling for different error types
    let data;
    try {
      // First attempt with default options
      data = await pdf(dataBuffer, {
        max: 0, // No limit on pages
        version: 'v1.10.100'
      });
    } catch (firstError) {
      console.log("First PDF parsing attempt failed, trying alternative approach...");
      
      // Second attempt with more lenient options
      try {
        data = await pdf(dataBuffer, {
          max: 0,
          version: 'v1.10.100',
          // More lenient parsing options
          normalizeWhitespace: true,
          disableCombineTextItems: false
        });
      } catch (secondError) {
        console.log("Second PDF parsing attempt failed, trying minimal options...");
        
        // Third attempt with minimal options
        try {
          data = await pdf(dataBuffer);
        } catch (thirdError) {
          // If all attempts fail, throw the original error with more context
          throw new Error(`PDF parsing failed after multiple attempts. Original error: ${firstError.message}`);
        }
      }
    }
    
    if (!data || !data.text) {
      throw new Error("PDF parsing succeeded but no text was extracted");
    }
    
    const extractedText = data.text.trim();
    if (extractedText.length === 0) {
      throw new Error("PDF appears to be empty or contains no readable text");
    }
    
    // Check if the extracted text looks like binary data or is corrupted
    const binaryDataPattern = /[\x00-\x08\x0B\x0C\x0E-\x1F\x7F-\x9F]/;
    if (binaryDataPattern.test(extractedText)) {
      console.log("Warning: PDF text extraction may contain binary data, attempting to clean...");
      // Clean the text by removing non-printable characters
      const cleanedText = extractedText.replace(/[\x00-\x08\x0B\x0C\x0E-\x1F\x7F-\x9F]/g, ' ').trim();
      if (cleanedText.length === 0) {
        throw new Error("PDF contains only binary data or corrupted text. Please ensure the PDF is text-based and not image-only.");
      }
      return cleanedText;
    }
    
    // Check if the text is mostly symbols or gibberish
    const readableTextPattern = /[a-zA-Z\s]/;
    const readableChars = extractedText.match(/[a-zA-Z\s]/g);
    if (!readableChars || readableChars.length / extractedText.length < 0.3) {
      throw new Error("PDF text appears to be corrupted or contains mostly unreadable characters. Please try with a different PDF file.");
    }
    
    return extractedText;
  } catch (error) {
    console.error("Error parsing PDF:", error);
    
    // Provide more specific error messages based on error type
    if (error.message.includes("Illegal character")) {
      throw new Error("PDF file appears to be corrupted or contains invalid characters. Please try with a different PDF file.");
    } else if (error.message.includes("FormatError")) {
      throw new Error("PDF file format is not supported or corrupted. Please ensure you're uploading a valid PDF file.");
    } else if (error.message.includes("Invalid PDF format")) {
      throw new Error("The uploaded file is not a valid PDF. Please upload a proper PDF file.");
    } else if (error.message.includes("file is too large")) {
      throw new Error("PDF file is too large. Please upload a file smaller than 10MB.");
    } else if (error.message.includes("PDF file not found")) {
      throw new Error("PDF file was not found. Please try uploading again.");
    } else if (error.message.includes("PDF file is empty")) {
      throw new Error("PDF file is empty. Please upload a valid PDF with content.");
    } else if (error.message.includes("no readable text")) {
      throw new Error("PDF file contains no readable text. Please ensure the PDF is not password protected or image-only.");
    } else {
      throw new Error(`Failed to parse PDF file: ${error.message}`);
    }
  }
};

// Helper function to analyze resume with OpenAI based on known profile type
const analyzeResumeWithOpenAI = async (resumeText, profileType) => {
  try {
    let prompt;

    if (profileType === "MENTOR") {
      prompt = `
      Extract information from the following resume text for a MENTOR profile in JSON format.

      MENTOR Profile Keys to extract:
      - fullName: string
      - education: array of objects with {degree, universityName, location, duration, description}
      - skills: array of strings
      - experience: array of objects with {title, companyName, location, duration, description}
      - certifications: array of strings
      - bio: string (generate a professional bio based on experience)
      - designation: string (current or most recent job title)

      Resume Text:
      ${resumeText}

      Return only valid JSON with the extracted data, no additional text or formatting.
      `;
    } else {
      prompt = `
      Extract information from the following resume text for a LEARNER profile in JSON format.

      LEARNER Profile Keys to extract:
      - fullName: string
      - email: string
      - phone: string
      - education: array of objects with {degree, universityName, location, duration}
      - workExperiences: array of objects with {title, companyName, location, duration}
      - certification: array of strings
      - expertise: array of strings
      - skills: array of strings
      - projects: array of objects with {name, description, technologies}

      Resume Text:
      ${resumeText}

      Return only valid JSON with the extracted data, no additional text or formatting.
      `;
    }

    const response = await openai.chat.completions.create({
      model: "gpt-4o-mini",
      messages: [
        {
          role: "system",
          content:
            "You are a resume parser that extracts structured data from resumes and returns only valid JSON.",
        },
        { role: "user", content: prompt },
      ],
      temperature: 0.1,
    });

    const text = response.choices[0].message.content;

    // Clean up the response to ensure it's valid JSON
    const cleanedText = text.replace(/```json\n?|\n?```/g, "").trim();

    try {
      return JSON.parse(cleanedText);
    } catch (parseError) {
      console.error("Error parsing OpenAI response as JSON:", parseError);
      console.log("Raw OpenAI response:", text);
      throw new Error("Failed to parse AI response as JSON");
    }
  } catch (error) {
    console.error("Error analyzing resume with OpenAI:", error);
    throw new Error("Failed to analyze resume with AI");
  }
};

// Helper function to validate extracted data structure
const validateExtractedData = (profileType, data) => {
  const errors = [];

  if (profileType === "MENTOR") {
    if (!data.fullName) errors.push("fullName is required for mentor");
    if (!Array.isArray(data.education))
      errors.push("education must be an array for mentor");
    if (!Array.isArray(data.skills))
      errors.push("skills must be an array for mentor");
  } else if (profileType === "LEARNER") {
    if (!data.fullName) errors.push("fullName is required for learner");
    if (!Array.isArray(data.education))
      errors.push("education must be an array for learner");
    if (!Array.isArray(data.skills))
      errors.push("skills must be an array for learner");
    if (data.workExperiences && !Array.isArray(data.workExperiences)) {
      errors.push("workExperiences must be an array for learner");
    }
    if (data.certification && !Array.isArray(data.certification)) {
      errors.push("certification must be an array for learner");
    }
    if (data.expertise && !Array.isArray(data.expertise)) {
      errors.push("expertise must be an array for learner");
    }
  }

  return errors;
};

// Route to handle resume upload with AI analysis (now requires authentication)
router.post(
  "/upload-resume",
  authenticateToken,
  uploadResume.single("resume"),
  async (req, res) => {
    try {
      // Check if file was uploaded
      if (!req.file) {
        return res.status(400).json({
          error: "No file uploaded. Please select a PDF file to upload.",
        });
      }

      // Get user info from token
      const { profileType, id: userId, name: userName } = req.user;

      // Validate profile type
      if (!profileType || !["MENTOR", "LEARNER"].includes(profileType)) {
        return res.status(400).json({
          error: "Invalid profile type in token. Must be MENTOR or LEARNER.",
        });
      }

      // Get the uploaded file path
      const filePath = req.file.path;
      const fileName = req.file.filename;
      const originalName = req.file.originalname;

      console.log("=== Resume Upload Details ===");
      console.log("User ID:", userId);
      console.log("User Name:", userName);
      console.log("Profile Type:", profileType);
      console.log("Original filename:", originalName);
      console.log("Saved filename:", fileName);
      console.log("File path:", filePath);
      console.log("File size:", req.file.size, "bytes");

      // Parse the PDF and extract text
      console.log("\n=== Parsing PDF Content ===");
      const resumeText = await parsePDF(filePath);

      console.log("Extracted Resume Text:");
      console.log("=".repeat(50));
      console.log(resumeText);
      console.log("=".repeat(50));

      // Analyze resume with OpenAI using known profile type
      console.log(`\n=== Analyzing Resume with OpenAI for ${profileType} ===`);
      const extractedData = await analyzeResumeWithOpenAI(
        resumeText,
        profileType
      );

      console.log("AI Extraction Result:");
      console.log("Extracted Data:", JSON.stringify(extractedData, null, 2));

      // Validate the extracted data structure
      const validationErrors = validateExtractedData(
        profileType,
        extractedData
      );

      if (validationErrors.length > 0) {
        console.warn("Validation warnings:", validationErrors);
      }

      // Send success response with AI analysis
      res.status(200).json({
        message: "Resume uploaded, parsed, and analyzed successfully",
        user: {
          id: userId,
          name: userName,
          profileType: profileType,
        },
        file: {
          originalName: originalName,
          fileName: fileName,
          filePath: filePath,
          size: req.file.size,
        },
        analysis: {
          profileType: profileType,
          extractedData: extractedData,
          validationErrors:
            validationErrors.length > 0 ? validationErrors : null,
        },
        rawText: resumeText, // Optional: include raw text
      });
    } catch (error) {
      console.error("Resume processing error:", error);

      // Clean up uploaded file if processing failed
      if (req.file && req.file.path) {
        try {
          fs.unlinkSync(req.file.path);
          console.log("Cleaned up failed upload file");
        } catch (cleanupError) {
          console.error("Error cleaning up file:", cleanupError);
        }
      }

      // Provide more specific error responses based on error type
      let statusCode = 500;
      let errorMessage = "Error processing resume";
      
      if (error.message.includes("corrupted") || error.message.includes("invalid characters")) {
        statusCode = 400;
        errorMessage = "Invalid PDF file";
      } else if (error.message.includes("too large")) {
        statusCode = 413;
        errorMessage = "File too large";
      } else if (error.message.includes("empty") || error.message.includes("no readable text")) {
        statusCode = 400;
        errorMessage = "Invalid PDF content";
      } else if (error.message.includes("not found")) {
        statusCode = 404;
        errorMessage = "File not found";
      }
      
      res.status(statusCode).json({
        error: errorMessage,
        details: error.message,
        suggestion: statusCode === 400 ? "Please try uploading a different PDF file or ensure the file is not corrupted." : null
      });
    }
  }
);

// Route to re-analyze a specific resume by filename (requires authentication)
router.get("/analyze-resume/:filename", authenticateToken, async (req, res) => {
  try {
    const { filename } = req.params;
    const { profileType, id: userId } = req.user;

    // Check if the filename belongs to the authenticated user
    if (!filename.startsWith(`${userId}-`)) {
      return res.status(403).json({
        error: "You can only analyze your own resume files",
      });
    }

    const filePath = path.join("uploads/resume", filename);

    // Check if file exists
    if (!fs.existsSync(filePath)) {
      return res.status(404).json({
        error: "Resume file not found",
      });
    }

    // Parse the PDF
    const resumeText = await parsePDF(filePath);

    // Analyze with OpenAI using known profile type
    const extractedData = await analyzeResumeWithOpenAI(
      resumeText,
      profileType
    );

    console.log(
      `\n=== Re-analyzing Resume: ${filename} for ${profileType} ===`
    );
    console.log("Extracted Data:", JSON.stringify(extractedData, null, 2));

    // Validate the extracted data
    const validationErrors = validateExtractedData(profileType, extractedData);

    res.status(200).json({
      message: "Resume analyzed successfully",
      filename: filename,
      analysis: {
        profileType: profileType,
        extractedData: extractedData,
        validationErrors: validationErrors.length > 0 ? validationErrors : null,
      },
    });
  } catch (error) {
    console.error("Error analyzing resume:", error);
    res.status(500).json({
      error: "Error analyzing resume",
      details: error.message,
    });
  }
});

// Route to get list of uploaded resumes for authenticated user
router.get("/resumes", authenticateToken, async (req, res) => {
  try {
    const { id: userId } = req.user;
    const resumeDir = "uploads/resume";

    if (!fs.existsSync(resumeDir)) {
      return res.status(200).json({
        message: "No resumes found",
        resumes: [],
      });
    }

    const files = fs.readdirSync(resumeDir);
    const userResumeFiles = files
      .filter(
        (file) =>
          file.startsWith(`${userId}-`) &&
          path.extname(file).toLowerCase() === ".pdf"
      )
      .map((file) => {
        const filePath = path.join(resumeDir, file);
        const stats = fs.statSync(filePath);

        return {
          filename: file,
          path: filePath,
          size: stats.size,
          uploadedAt: stats.birthtime,
        };
      });

    res.status(200).json({
      message: "Resumes retrieved successfully",
      count: userResumeFiles.length,
      resumes: userResumeFiles,
    });
  } catch (error) {
    console.error("Error fetching resumes:", error);
    res.status(500).json({
      error: "Error fetching resumes",
      details: error.message,
    });
  }
});

// Route to delete a resume (requires authentication and ownership)
router.delete("/resume/:filename", authenticateToken, async (req, res) => {
  try {
    const { filename } = req.params;
    const { id: userId } = req.user;

    // Check if the filename belongs to the authenticated user
    if (!filename.startsWith(`${userId}-`)) {
      return res.status(403).json({
        error: "You can only delete your own resume files",
      });
    }

    const filePath = path.join("uploads/resume", filename);

    // Check if file exists
    if (!fs.existsSync(filePath)) {
      return res.status(404).json({
        error: "Resume file not found",
      });
    }

    // Delete the file
    fs.unlinkSync(filePath);

    console.log(`Resume deleted: ${filename} by user: ${userId}`);

    res.status(200).json({
      message: "Resume deleted successfully",
      filename: filename,
    });
  } catch (error) {
    console.error("Error deleting resume:", error);
    res.status(500).json({
      error: "Error deleting resume",
      details: error.message,
    });
  }
});

// Route to get profile suggestions based on analysis (requires authentication)
router.post("/profile-suggestions", authenticateToken, async (req, res) => {
  try {
    const { extractedData } = req.body;
    const { profileType } = req.user;

    if (!extractedData) {
      return res.status(400).json({
        error: "Extracted data is required",
      });
    }

    // Create profile suggestions based on the user's profile type
    let suggestions = {};

    if (profileType === "MENTOR") {
      suggestions = {
        profileType: "MENTOR",
        suggestions: {
          fullName: extractedData.fullName || "",
          education: extractedData.education || [],
          skills: extractedData.skills || [],
          experience: extractedData.experience || [],
          certifications: extractedData.certifications || [],
          bio:
            extractedData.bio ||
            `Experienced professional with expertise in ${
              extractedData.skills?.slice(0, 3).join(", ") ||
              "various technologies"
            }`,
          designation: extractedData.designation || "Senior Professional",
        },
      };
    } else if (profileType === "LEARNER") {
      suggestions = {
        profileType: "LEARNER",
        suggestions: {
          fullName: extractedData.fullName || "",
          email: extractedData.email || "",
          phone: extractedData.phone || "",
          education: extractedData.education || [],
          workExperiences: extractedData.workExperiences || [],
          certification: extractedData.certification || [],
          expertise: extractedData.expertise || [],
          skills: extractedData.skills || [],
          projects: extractedData.projects || [],
        },
      };
    }

    res.status(200).json({
      message: "Profile suggestions generated successfully",
      suggestions: suggestions,
    });
  } catch (error) {
    console.error("Error generating profile suggestions:", error);
    res.status(500).json({
      error: "Error generating profile suggestions",
      details: error.message,
    });
  }
});

module.exports = router;<|MERGE_RESOLUTION|>--- conflicted
+++ resolved
@@ -11,12 +11,7 @@
 
 // Initialize OpenAI
 const openai = new OpenAI({
-<<<<<<< HEAD
   apiKey: process.env.OPEN_AI,
-=======
-  apiKey:
-    "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",
->>>>>>> e51d78df
 });
 
 // Middleware to authenticate and extract user info from bearer token
